--- conflicted
+++ resolved
@@ -158,42 +158,19 @@
   options: StrokeOutlineOptions = {} as StrokeOutlineOptions
 ) {
   const { minSize = 2.5, maxSize = 8 } = options
-<<<<<<< HEAD
 
   const aPoints = toPointsArray(points)
 
   const len = aPoints.length
-=======
-  const len = points.length
->>>>>>> b1eaeaf0
 
   // Can't draw an outline without any points
   if (len === 0) {
     return []
   }
 
-<<<<<<< HEAD
-  // Draw a kind of shitty shape around the start and end points.
-  const p0 = aPoints[0],
-    p1 = aPoints[len - 1],
-    size = p0[2] === p1[2] ? maxSize : minSize + (maxSize - minSize) * p1[2],
-    a =
-      p0 === p1
-        ? Math.random() * (PI * 2)
-        : atan2(p1[1] - p0[1], p1[0] - p0[0]),
-    m = getPointBetween(p0[0], p0[1], p1[0], p1[1], 0.5)
-
-  return [
-    projectPoint(m[0], m[1], a + TAU, size),
-    projectPoint(p0[0], p0[1], a + PI, size),
-    projectPoint(m[0], m[1], a - TAU, size),
-    projectPoint(p1[0], p1[1], a, size),
-    projectPoint(m[0], m[1], a + TAU, size),
-  ]
-=======
-  const [x0, y0] = points[0],
-    [x1, y1] = points[len - 1],
-    p = points[len - 1][3],
+  const [x0, y0] = aPoints[0],
+    [x1, y1] = aPoints[len - 1],
+    p = aPoints[len - 1][3],
     leftPts: number[][] = [],
     rightPts: number[][] = [],
     size = clamp(
@@ -209,7 +186,6 @@
   }
 
   return leftPts.concat(rightPts.reverse())
->>>>>>> b1eaeaf0
 }
 
 /**
@@ -259,15 +235,10 @@
   // of the shape is determined by the pressure at each point.
 
   for (let i = 1; i < len; i++) {
-<<<<<<< HEAD
-    let [x, y, ip, angle, distance] = aPoints[i]
-    length += distance
-=======
-    const [px, py, pa] = points[i - 1]
-    let [x, y, angle, ip, distance, clen] = points[i]
+    const [px, py, pa] = aPoints[i - 1]
+    let [x, y, angle, ip, distance, clen] = aPoints[i]
 
     length += clen
->>>>>>> b1eaeaf0
 
     // Size
     if (pressure) {
@@ -285,7 +256,7 @@
 
     // Handle line start
     if (!started && length > size / 2) {
-      const [sx, sy] = points[0]
+      const [sx, sy] = aPoints[0]
 
       for (let t = 0, step = 0.25; t <= 1; t += step) {
         m0 = projectPoint(sx, sy, angle + TAU + t * PI, size - 1)
